--- conflicted
+++ resolved
@@ -8,11 +8,7 @@
 from .enums import Models
 from .decorators import record_function
 from .agent import track_agent
-<<<<<<< HEAD
-from .log_config import set_logging_level
-=======
 from .log_config import logger
->>>>>>> 55af1463
 try:
     from .langchain_callback_handler import LangchainCallbackHandler, AsyncLangchainCallbackHandler
 except ModuleNotFoundError:
@@ -53,21 +49,12 @@
         Attributes:
     """
     if os.getenv('AGENTOPS_LOGGING_LEVEL') == 'DEBUG':
-<<<<<<< HEAD
-        set_logging_level(logging.DEBUG)
-    elif os.getenv('AGENTOPS_LOGGING_LEVEL') == 'CRITICAL':
-        set_logging_level(logging.CRITICAL)
-    else:
-        set_logging_level(logging.INFO)
-        
-=======
         logger.setLevel(logging.DEBUG)
     elif os.getenv('AGENTOPS_LOGGING_LEVEL') == 'CRITICAL':
         logger.setLevel(logging.CRITICAL)
     else:
         logger.setLevel(logging.INFO)
 
->>>>>>> 55af1463
     c = Client(api_key=api_key,
                parent_key=parent_key,
                endpoint=endpoint,
