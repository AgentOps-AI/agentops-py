--- conflicted
+++ resolved
@@ -46,7 +46,6 @@
     max_wait_time: Optional[int] = None,
     max_queue_size: Optional[int] = None,
     tags: Optional[List[str]] = None,
-    override: Optional[bool] = None,  # Deprecated
     instrument_llm_calls=True,
     auto_start_session=True,
     inherited_session_id: Optional[str] = None,
@@ -68,7 +67,6 @@
         max_queue_size (int, optional): The maximum size of the event queue. Defaults to 100.
         tags (List[str], optional): Tags for the sessions that can be used for grouping or
             sorting later (e.g. ["GPT-4"]).
-        override (bool, optional): [Deprecated] Use `instrument_llm_calls` instead. Whether to instrument LLM calls and emit LLMEvents.
         instrument_llm_calls (bool): Whether to instrument LLM calls and emit LLMEvents..
         auto_start_session (bool): Whether to start a session automatically when the client is created.
         inherited_session_id (optional, str): Init Agentops with an existing Session
@@ -92,26 +90,23 @@
         max_wait_time=max_wait_time,
         max_queue_size=max_queue_size,
         tags=tags,
-        override=override,
         instrument_llm_calls=instrument_llm_calls,
         auto_start_session=auto_start_session,
         inherited_session_id=inherited_session_id,
         skip_auto_end_session=skip_auto_end_session,
     )
 
-<<<<<<< HEAD
     if inherited_session_id:
         return inherited_session_id
     elif len(c.current_session_ids) == 1:
         return c.current_session_ids[0]
     else:
         return None
-=======
+
     global is_initialized
     is_initialized = True
 
     return inherited_session_id or c.current_session_id
->>>>>>> 961ba21d
 
 
 def end_session(
@@ -166,12 +161,8 @@
         pass
 
 
-<<<<<<< HEAD
+@check_init
 def record(event: Union[Event, ErrorEvent], session_id: Optional[str] = None):
-=======
-@check_init
-def record(event: Union[Event, ErrorEvent]):
->>>>>>> 961ba21d
     """
     Record an event with the AgentOps service.
 
@@ -182,12 +173,8 @@
     Client().record(event, session_id)
 
 
-<<<<<<< HEAD
+@check_init
 def add_tags(tags: List[str], session_id: Optional[str] = None):
-=======
-@check_init
-def add_tags(tags: List[str]):
->>>>>>> 961ba21d
     """
     Append to session tags at runtime.
 
@@ -197,13 +184,8 @@
     """
     Client().add_tags(tags, session_id)
 
-
-<<<<<<< HEAD
+@check_init
 def set_tags(tags: List[str], session_id: Optional[str] = None):
-=======
-@check_init
-def set_tags(tags: List[str]):
->>>>>>> 961ba21d
     """
     Replace session tags at runtime.
 
