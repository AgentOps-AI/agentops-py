from pprint import pformat
from functools import wraps
import time
from datetime import datetime
import json
import inspect
from .log_config import logger
from uuid import UUID
import os
from importlib.metadata import version


def singleton(class_):
    instances = {}

    def getinstance(*args, **kwargs):
        if class_ not in instances:
            instances[class_] = class_(*args, **kwargs)
        return instances[class_]

    return getinstance


def get_ISO_time():
    """
    Get the current UTC time in ISO 8601 format with milliseconds precision, suffixed with 'Z' to denote UTC timezone.

    Returns:
        str: The current UTC time as a string in ISO 8601 format.
    """
    return datetime.utcfromtimestamp(time.time()).isoformat(timespec='milliseconds') + 'Z'


def is_jsonable(x):
    try:
        json.dumps(x)
        return True
    except (TypeError, OverflowError):
        return False


def filter_unjsonable(d: dict) -> dict:
    def filter_dict(obj):
        if isinstance(obj, dict):
            # TODO: clean up this mess lol
            return {k: filter_dict(v) if isinstance(v, (dict, list)) or is_jsonable(v) else str(v) if isinstance(v, UUID) else "" for k, v in obj.items()}
        elif isinstance(obj, list):
            return [filter_dict(x) if isinstance(x, (dict, list)) or is_jsonable(x) else str(x) if isinstance(x, UUID) else "" for x in obj]
        else:
            return obj if is_jsonable(obj) or isinstance(obj, UUID) else ""

    return filter_dict(d)


def safe_serialize(obj):
    def default(o):
        if isinstance(o, UUID):
            return str(o)
        elif hasattr(o, 'model_dump_json'):
            return o.model_dump_json()
        elif hasattr(o, 'to_json'):
            return o.to_json()
        else:
            return f"<<non-serializable: {type(o).__qualname__}>>"

    def remove_none_values(value):
        """Recursively remove keys with None values from dictionaries."""
        if isinstance(value, dict):
            return {k: remove_none_values(v) for k, v in value.items() if v is not None}
        elif isinstance(value, list):
            return [remove_none_values(item) for item in value]
        else:
            return value

    cleaned_obj = remove_none_values(obj)
    return json.dumps(cleaned_obj, default=default)


def check_call_stack_for_agent_id() -> UUID | None:
    for frame_info in inspect.stack():
        # Look through the call stack for the class that called the LLM
        local_vars = frame_info.frame.f_locals
        for var in local_vars.values():
            # We stop looking up the stack at main because after that we see global variables
            if var == "__main__":
                return None
            if hasattr(var, 'agent_ops_agent_id') and getattr(var, 'agent_ops_agent_id'):
<<<<<<< HEAD
                logging.debug('LLM call from agent named: %s', getattr(var, 'agent_ops_agent_name'))
=======
                logger.debug('LLM call from agent named: ' + getattr(var, 'agent_ops_agent_name'))
>>>>>>> 7353a8cd
                return getattr(var, 'agent_ops_agent_id')
    return None


def get_agentops_version():
    try:
        pkg_version = version("agentops")
        return pkg_version
    except Exception as e:
<<<<<<< HEAD
        logging.warning('Error reading package version: %s', e)
=======
        logger.warning(f"Error reading package version: {e}")
>>>>>>> 7353a8cd
        return None


# Function decorator that prints function name and its arguments to the console for debug purposes
# Example output:
    # <AGENTOPS_DEBUG_OUTPUT>
    # on_llm_start called with arguments:
    # run_id: UUID('5fda42fe-809b-4179-bad2-321d1a6090c7')
    # parent_run_id: UUID('63f1c4da-3e9f-4033-94d0-b3ebed06668f')
    # tags: []
    # metadata: {}
    # invocation_params: {'_type': 'openai-chat',
    # 'model': 'gpt-3.5-turbo',
    # 'model_name': 'gpt-3.5-turbo',
    # 'n': 1,
    # 'stop': ['Observation:'],
    # 'stream': False,
    # 'temperature': 0.7}
    # options: {'stop': ['Observation:']}
    # name: None
    # batch_size: 1
    # </AGENTOPS_DEBUG_OUTPUT>

# regex to filter for just this:
# <AGENTOPS_DEBUG_OUTPUT>([\s\S]*?)<\/AGENTOPS_DEBUG_OUTPUT>\n

def debug_print_function_params(func):
    @wraps(func)
    def wrapper(self, *args, **kwargs):
        if os.getenv('DEBUG_MODE') == 'Y':
            print("\n<AGENTOPS_DEBUG_OUTPUT>")
            print(f"{func.__name__} called with arguments:")

            for key, value in kwargs.items():
                print(f"{key}: {pformat(value)}")

            print("</AGENTOPS_DEBUG_OUTPUT>\n")

        return func(self, *args, **kwargs)
    return wrapper<|MERGE_RESOLUTION|>--- conflicted
+++ resolved
@@ -85,11 +85,7 @@
             if var == "__main__":
                 return None
             if hasattr(var, 'agent_ops_agent_id') and getattr(var, 'agent_ops_agent_id'):
-<<<<<<< HEAD
-                logging.debug('LLM call from agent named: %s', getattr(var, 'agent_ops_agent_name'))
-=======
-                logger.debug('LLM call from agent named: ' + getattr(var, 'agent_ops_agent_name'))
->>>>>>> 7353a8cd
+                logger.debug('LLM call from agent named: %s', getattr(var, 'agent_ops_agent_name'))
                 return getattr(var, 'agent_ops_agent_id')
     return None
 
@@ -99,11 +95,7 @@
         pkg_version = version("agentops")
         return pkg_version
     except Exception as e:
-<<<<<<< HEAD
-        logging.warning('Error reading package version: %s', e)
-=======
-        logger.warning(f"Error reading package version: {e}")
->>>>>>> 7353a8cd
+        logger.warning('Error reading package version: %s', e)
         return None
 
 
