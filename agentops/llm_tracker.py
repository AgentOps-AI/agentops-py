import functools
import sys
from importlib import import_module
<<<<<<< HEAD
from importlib.metadata import version
from packaging.version import Version, parse
import logging
=======
from packaging.version import parse
from .log_config import logger
>>>>>>> a7fec547
from .event import LLMEvent, ErrorEvent
from .helpers import get_ISO_time, check_call_stack_for_agent_id
import inspect


class LlmTracker:
    SUPPORTED_APIS = {
        'litellm': {'1.3.1': ("openai_chat_completions.completion",)},  # TODO
        'openai': {
            '1.0.0': (
                "chat.completions.create",
            ),
            '0.0.0':
                (
                "ChatCompletion.create",
                "ChatCompletion.acreate",
            ),
        }
    }

    def __init__(self, client):
        self.client = client
        self.completion = ""
        self.llm_event: LLMEvent = None

    def _handle_response_v0_openai(self, response, kwargs, init_timestamp):
        """Handle responses for OpenAI versions <v1.0.0"""

        self.completion = ""
        self.llm_event = None

        def handle_stream_chunk(chunk):
            self.llm_event = LLMEvent(
                init_timestamp=init_timestamp,
                params=kwargs
            )

            try:
                # NOTE: prompt/completion usage not returned in response when streaming
                model = chunk['model']
                choices = chunk['choices']
                token = choices[0]['delta'].get('content', '')
                finish_reason = choices[0]['finish_reason']
                if token:
                    self.completion += token

                if finish_reason:
                    self.llm_event.agent_id = check_call_stack_for_agent_id()
                    self.llm_event.prompt = kwargs["messages"]
                    self.llm_event.completion = {"role": "assistant", "content": self.completion}
                    self.llm_event.returns = {"finish_reason": finish_reason, "content": self.completion}
                    self.llm_event.model = model
                    self.llm_event.end_timestamp = get_ISO_time()

                    self.client.record(self.llm_event)
            except Exception as e:
                self.client.record(ErrorEvent(trigger_event=self.llm_event, exception=e))
                # TODO: This error is specific to only one path of failure. Should be more generic or have different logger for different paths
                logger.warning(
                    f"🖇 AgentOps: Unable to parse a chunk for LLM call {kwargs} - skipping upload to AgentOps")

        # if the response is a generator, decorate the generator
        if inspect.isasyncgen(response):
            async def async_generator():
                async for chunk in response:
                    handle_stream_chunk(chunk)

                    yield chunk
            return async_generator()

        elif inspect.isgenerator(response):
            def generator():
                for chunk in response:
                    handle_stream_chunk(chunk)

                    yield chunk
            return generator()

        self.llm_event = LLMEvent(
            init_timestamp=init_timestamp,
            params=kwargs
        )
        # v0.0.0 responses are dicts
        try:
            self.llm_event.agent_id = check_call_stack_for_agent_id()
            self.llm_event.prompt = kwargs["messages"]
            self.llm_event.prompt_tokens = response['usage']['prompt_tokens']
            self.llm_event.completion = {"role": "assistant", "content": response['choices'][0]['message']['content']}
            self.llm_event.completion_tokens = response['usage']['completion_tokens']
            self.llm_event.returns = {"content": response['choices'][0]['message']['content']}
            self.llm_event.model = response["model"]
            self.llm_event.end_timestamp = get_ISO_time()

            self.client.record(self.llm_event)
        except Exception as e:
            self.client.record(ErrorEvent(trigger_event=self.llm_event, exception=e))
            # TODO: This error is specific to only one path of failure. Should be more generic or have different logger for different paths
            logger.warning(
                f"🖇 AgentOps: Unable to parse a chunk for LLM call {kwargs} - skipping upload to AgentOps")

        return response

    def _handle_response_v1_openai(self, response, kwargs, init_timestamp):
        """Handle responses for OpenAI versions >v1.0.0"""
        from openai import Stream, AsyncStream
        from openai.types.chat import ChatCompletionChunk
        from openai.resources import AsyncCompletions

        self.completion = ""
        self.llm_event = None

        def handle_stream_chunk(chunk: ChatCompletionChunk):

            self.llm_event = LLMEvent(
                init_timestamp=init_timestamp,
                params=kwargs
            )

            try:
                # NOTE: prompt/completion usage not returned in response when streaming
                model = chunk.model
                choices = chunk.choices
                token = choices[0].delta.content
                finish_reason = choices[0].finish_reason
                function_call = choices[0].delta.function_call
                tool_calls = choices[0].delta.tool_calls
                role = choices[0].delta.role
                if token:
                    self.completion += token

                if finish_reason:
                    self.llm_event.agent_id = check_call_stack_for_agent_id()
                    self.llm_event.prompt = kwargs["messages"]
                    self.llm_event.completion = {"role": "assistant", "content": self.completion}
                    self.llm_event.returns = {"finish_reason": finish_reason, "content": self.completion,
                                              "function_call": function_call, "tool_calls": tool_calls, "role": role}
                    self.llm_event.model = model
                    self.llm_event.end_timestamp = get_ISO_time()

                    self.client.record(self.llm_event)
            except Exception as e:
                self.client.record(ErrorEvent(trigger_event=self.llm_event, exception=e))
                # TODO: This error is specific to only one path of failure. Should be more generic or have different logger for different paths
                logger.warning(
                    f"🖇 AgentOps: Unable to parse a chunk for LLM call {kwargs} - skipping upload to AgentOps")

        # if the response is a generator, decorate the generator
        if isinstance(response, Stream):
            def generator():
                for chunk in response:
                    handle_stream_chunk(chunk)
                    yield chunk
            return generator()

        # For asynchronous AsyncStream
        elif isinstance(response, AsyncStream):
            async def async_generator():
                async for chunk in response:
                    handle_stream_chunk(chunk)
                    yield chunk
            return async_generator()

        # For async AsyncCompletion
        elif isinstance(response, AsyncCompletions):
            async def async_generator():
                async for chunk in response:
                    handle_stream_chunk(chunk)
                    yield chunk
            return async_generator()

        self.llm_event = LLMEvent(
            init_timestamp=init_timestamp,
            params=kwargs
        )
        # v1.0.0+ responses are objects
        try:
            self.llm_event.agent_id = check_call_stack_for_agent_id()
            self.llm_event.prompt = kwargs["messages"]
            self.llm_event.prompt_tokens = response.usage.prompt_tokens
            self.llm_event.completion = response.choices[0].message.model_dump()
            self.llm_event.completion_tokens = response.usage.completion_tokens
            self.llm_event.returns = response.model_dump()
            self.llm_event.model = response.model

            self.client.record(self.llm_event)
        except Exception as e:
            self.client.record(ErrorEvent(trigger_event=self.llm_event, exception=e))
            # TODO: This error is specific to only one path of failure. Should be more generic or have different logger for different paths
            logger.warning(
                f"🖇 AgentOps: Unable to parse a chunk for LLM call {kwargs} - skipping upload to AgentOps")

        return response

    def override_openai_v1_completion(self):
        from openai.resources.chat import completions

        # Store the original method
        original_create = completions.Completions.create

        def patched_function(*args, **kwargs):
            init_timestamp = get_ISO_time()
            # Call the original function with its original arguments
            result = original_create(*args, **kwargs)
            return self._handle_response_v1_openai(result, kwargs, init_timestamp)

      # Override the original method with the patched one
        completions.Completions.create = patched_function

    def override_openai_v1_async_completion(self):
        from openai.resources.chat import completions

        # Store the original method
        original_create = completions.AsyncCompletions.create

        async def patched_function(*args, **kwargs):
            # Call the original function with its original arguments
            init_timestamp = get_ISO_time()
            result = await original_create(*args, **kwargs)
            return self._handle_response_v1_openai(result, kwargs, init_timestamp)

        # Override the original method with the patched one
        completions.AsyncCompletions.create = patched_function

    def override_litellm_completion(self):
        import litellm

        original_create = litellm.completion

        def patched_function(*args, **kwargs):
            init_timestamp = get_ISO_time()
            result = original_create(*args, **kwargs)
            # Note: litellm calls all LLM APIs using the OpenAI format
            return self._handle_response_v1_openai(result, kwargs, init_timestamp)

        litellm.completion = patched_function

    def override_litellm_async_completion(self):
        import litellm

        original_create = litellm.acompletion

        async def patched_function(*args, **kwargs):
            # Call the original function with its original arguments
            init_timestamp = get_ISO_time()
            result = await original_create(*args, **kwargs)
            # Note: litellm calls all LLM APIs using the OpenAI format
            return self._handle_response_v1_openai(result, kwargs, init_timestamp)

        # Override the original method with the patched one
        litellm.acompletion = patched_function

    def _override_method(self, api, method_path, module):
        def handle_response(result, kwargs, init_timestamp):
            if api == "openai":
                return self._handle_response_v0_openai(result, kwargs, init_timestamp)
            return result

        def wrap_method(original_method):
            if inspect.iscoroutinefunction(original_method):
                @functools.wraps(original_method)
                async def async_method(*args, **kwargs):
                    init_timestamp = get_ISO_time()
                    response = await original_method(*args, **kwargs)
                    return handle_response(response, kwargs, init_timestamp)
                return async_method

            else:
                @functools.wraps(original_method)
                def sync_method(*args, **kwargs):
                    init_timestamp = get_ISO_time()
                    response = original_method(*args, **kwargs)
                    return handle_response(response, kwargs, init_timestamp)
                return sync_method

        method_parts = method_path.split(".")
        original_method = functools.reduce(getattr, method_parts, module)
        new_method = wrap_method(original_method)

        if len(method_parts) == 1:
            setattr(module, method_parts[0], new_method)
        else:
            parent = functools.reduce(getattr, method_parts[:-1], module)
            setattr(parent, method_parts[-1], new_method)

    def override_api(self):
        """
        Overrides key methods of the specified API to record events.
        """

        for api in self.SUPPORTED_APIS:
            if api in sys.modules:
                module = import_module(api)
                if api == 'litellm':
                    module_version = version(api)
                    if Version(module_version) >= parse('1.3.1'):
                        self.override_litellm_completion()
                        self.override_litellm_async_completion()
                    else:
                        logging.warning(f'🖇 AgentOps: Only litellm>=1.3.1 supported. v{module_version} found.')
                    return  # If using an abstraction like litellm, do not patch the underlying LLM APIs

                if api == 'openai':
                    # Patch openai v1.0.0+ methods
                    if hasattr(module, '__version__'):
                        module_version = parse(module.__version__)
                        if module_version >= parse('1.0.0'):
                            self.override_openai_v1_completion()
                            self.override_openai_v1_async_completion()
                        else:
                            # Patch openai <v1.0.0 methods
                            for method_path in self.SUPPORTED_APIS['openai']['0.0.0']:
                                self._override_method(api, method_path, module)<|MERGE_RESOLUTION|>--- conflicted
+++ resolved
@@ -1,14 +1,9 @@
 import functools
 import sys
 from importlib import import_module
-<<<<<<< HEAD
 from importlib.metadata import version
 from packaging.version import Version, parse
-import logging
-=======
-from packaging.version import parse
 from .log_config import logger
->>>>>>> a7fec547
 from .event import LLMEvent, ErrorEvent
 from .helpers import get_ISO_time, check_call_stack_for_agent_id
 import inspect
@@ -16,7 +11,7 @@
 
 class LlmTracker:
     SUPPORTED_APIS = {
-        'litellm': {'1.3.1': ("openai_chat_completions.completion",)},  # TODO
+        'litellm': {'1.3.1': ("openai_chat_completions.completion",)},
         'openai': {
             '1.0.0': (
                 "chat.completions.create",
@@ -307,7 +302,7 @@
                         self.override_litellm_completion()
                         self.override_litellm_async_completion()
                     else:
-                        logging.warning(f'🖇 AgentOps: Only litellm>=1.3.1 supported. v{module_version} found.')
+                        logger.warning(f'🖇 AgentOps: Only litellm>=1.3.1 supported. v{module_version} found.')
                     return  # If using an abstraction like litellm, do not patch the underlying LLM APIs
 
                 if api == 'openai':
