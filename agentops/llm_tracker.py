--- conflicted
+++ resolved
@@ -7,11 +7,8 @@
 from .event import LLMEvent, ErrorEvent
 from .helpers import get_ISO_time, check_call_stack_for_agent_id
 import inspect
-<<<<<<< HEAD
 from typing import Optional
-=======
 import pprint
->>>>>>> 97ba9a55
 
 
 class LlmTracker:
@@ -31,11 +28,8 @@
 
     def __init__(self, client):
         self.client = client
-<<<<<<< HEAD
         self.completion = ""
         self.llm_event: Optional[LLMEvent] = None
-=======
->>>>>>> 97ba9a55
 
     def _handle_response_v0_openai(self, response, kwargs, init_timestamp):
         """Handle responses for OpenAI versions <v1.0.0"""
@@ -77,15 +71,12 @@
                 kwargs_str = pprint.pformat(kwargs)
                 chunk = pprint.pformat(chunk)
                 logger.warning(
-<<<<<<< HEAD
                     "🖇 AgentOps: Unable to parse a chunk for LLM call %s - skipping upload to AgentOps",
                     kwargs)
-=======
                     f"🖇 AgentOps: Unable to parse a chunk for LLM call. Skipping upload to AgentOps\n"
                     f"chunk:\n {chunk}\n"
                     f"kwargs:\n {kwargs_str}\n"
                 )
->>>>>>> 97ba9a55
 
         # if the response is a generator, decorate the generator
         if inspect.isasyncgen(response):
@@ -125,15 +116,10 @@
             kwargs_str = pprint.pformat(kwargs)
             response = pprint.pformat(response)
             logger.warning(
-<<<<<<< HEAD
-                "🖇 AgentOps: Unable to parse a chunk for LLM call %s - skipping upload to AgentOps", 
-                kwargs)
-=======
                 f"🖇 AgentOps: Unable to parse response for LLM call. Skipping upload to AgentOps\n"
                 f"response:\n {response}\n"
                 f"kwargs:\n {kwargs_str}\n"
             )
->>>>>>> 97ba9a55
 
         return response
 
