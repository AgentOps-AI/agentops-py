"""
    AgentOps client module that provides a client class with public interfaces and configuration.

    Classes:
        Client: Provides methods to interact with the AgentOps service.
"""
import os

from .event import ActionEvent, ErrorEvent, Event
from .enums import EndState
from .helpers import get_ISO_time, singleton, check_call_stack_for_agent_id
from .session import Session
from .worker import Worker
from .host_env import get_host_env
from uuid import uuid4
from typing import Optional, List
import traceback
from .log_config import logger, set_logging_level_info
from decimal import Decimal
import inspect
import atexit
import signal
import sys
import threading


from .meta_client import MetaClient
from .config import Configuration, ConfigurationError
from .llm_tracker import LlmTracker


@singleton
class Client(metaclass=MetaClient):
    """
        Client for AgentOps service.

        Args:

            api_key (str, optional): API Key for AgentOps services. If none is provided, key will
                be read from the AGENTOPS_API_KEY environment variable.
            parent_key (str, optional): Organization key to give visibility of all user sessions the user's organization. If none is provided, key will
                be read from the AGENTOPS_PARENT_KEY environment variable.
            endpoint (str, optional): The endpoint for the AgentOps service. If none is provided, key will
                be read from the AGENTOPS_API_ENDPOINT environment variable. Defaults to 'https://api.agentops.ai'.
            max_wait_time (int, optional): The maximum time to wait in milliseconds before flushing the queue.
                Defaults to 30,000 (30 seconds)
            max_queue_size (int, optional): The maximum size of the event queue. Defaults to 100.
            tags (List[str], optional): Tags for the sessions that can be used for grouping or
                sorting later (e.g. ["GPT-4"]).
            override (bool, optional): [Deprecated] Use `instrument_llm_calls` instead. Whether to instrument LLM calls and emit LLMEvents..
            instrument_llm_calls (bool): Whether to instrument LLM calls and emit LLMEvents..
            auto_start_session (bool): Whether to start a session automatically when the client is created.
            inherited_session_id (optional, str): Init Agentops with an existing Session
        Attributes:
            _session (Session, optional): A Session is a grouping of events (e.g. a run of your agent).
            _worker (Worker, optional): A Worker manages the event queue and sends session updates to the AgentOps api server
    """

    def __init__(self,
                 api_key: Optional[str] = None,
                 parent_key: Optional[str] = None,
                 endpoint: Optional[str] = None,
                 max_wait_time: Optional[int] = None,
                 max_queue_size: Optional[int] = None,
                 tags: Optional[List[str]] = None,
                 override: Optional[bool] = None,  # Deprecated
                 instrument_llm_calls=True,
                 auto_start_session=True,
                 inherited_session_id: Optional[str] = None
                 ):

        if override is not None:
            logger.warning("🖇 AgentOps: The 'override' parameter is deprecated. Use 'instrument_llm_calls' instead.",
                           DeprecationWarning, stacklevel=2)
            instrument_llm_calls = instrument_llm_calls or override

        self._session = None
        self._worker = None

        self._env_data_opt_out = os.getenv('AGENTOPS_ENV_DATA_OPT_OUT') and os.getenv('AGENTOPS_ENV_DATA_OPT_OUT').lower() == 'true'

        try:
            self.config = Configuration(api_key=api_key,
                                        parent_key=parent_key,
                                        endpoint=endpoint,
                                        max_wait_time=max_wait_time,
                                        max_queue_size=max_queue_size)
        except ConfigurationError:
            return

        self._handle_unclean_exits()

        if auto_start_session:
            self.start_session(tags, self.config, inherited_session_id)
        else:
            self._tags_for_future_session = tags

        if instrument_llm_calls:
            self.llm_tracker = LlmTracker(self)
            self.llm_tracker.override_api()

    def add_tags(self, tags: List[str]):
        """
            Append to session tags at runtime.

            Args:
                tags (List[str]): The list of tags to append.
        """
        if self._session.tags is not None:
            for tag in tags:
                if tag not in self._session.tags:
                    self._session.tags.append(tag)
        else:
            self._session.tags = tags

        if self._session is not None:
            self._worker.update_session(self._session)

    def set_tags(self, tags: List[str]):
        """
            Replace session tags at runtime.

            Args:
                tags (List[str]): The list of tags to set.
        """
        self._tags_for_future_session = tags

        if self._session is not None:
            self._session.tags = tags
            self._worker.update_session(self._session)

    def record(self, event: Event | ErrorEvent):
        """
            Record an event with the AgentOps service.

            Args:
                event (Event): The event to record.
        """

        if self._session is not None and not self._session.has_ended:
            self._worker.add_event(event.__dict__)
        else:
            logger.warning(
                "🖇 AgentOps: Cannot record event - no current session")

    def _record_event_sync(self, func, event_name, *args, **kwargs):
        init_time = get_ISO_time()
        func_args = inspect.signature(func).parameters
        arg_names = list(func_args.keys())
        # Get default values
        arg_values = {name: func_args[name].default
                      for name in arg_names if func_args[name].default
                      is not inspect._empty}
        # Update with positional arguments
        arg_values.update(dict(zip(arg_names, args)))
        arg_values.update(kwargs)

        event = ActionEvent(params=arg_values,
                            init_timestamp=init_time,
                            agent_id=check_call_stack_for_agent_id(),
                            action_type=event_name)

        try:
            returns = func(*args, **kwargs)

            # If the function returns multiple values, record them all in the same event
            if isinstance(returns, tuple):
                returns = list(returns)

            event.returns = returns
            event.end_timestamp = get_ISO_time()
            # TODO: If func excepts this will never get called
            # the dev loses all the useful stuff in ActionEvent they would need for debugging
            # we should either record earlier or have Error post the supplied event to supabase
            self.record(event)

        except Exception as e:
            self.record(ErrorEvent(trigger_event=event, exception=e))

            # Re-raise the exception
            raise

        return returns

    async def _record_event_async(self, func, event_name, *args, **kwargs):
        init_time = get_ISO_time()
        func_args = inspect.signature(func).parameters
        arg_names = list(func_args.keys())
        # Get default values
        arg_values = {name: func_args[name].default
                      for name in arg_names if func_args[name].default
                      is not inspect._empty}
        # Update with positional arguments
        arg_values.update(dict(zip(arg_names, args)))
        arg_values.update(kwargs)

        event = ActionEvent(params=arg_values,
                            init_timestamp=init_time,
                            agent_id=check_call_stack_for_agent_id(),
                            action_type=event_name)

        try:
            returns = await func(*args, **kwargs)

            # If the function returns multiple values, record them all in the same event
            if isinstance(returns, tuple):
                returns = list(returns)

            event.returns = returns
            event.end_timestamp = get_ISO_time()
            # TODO: If func excepts this will never get called
            # the dev loses all the useful stuff in ActionEvent they would need for debugging
            # we should either record earlier or have Error post the supplied event to supabase
            self.record(event)

        except Exception as e:
            self.record(ErrorEvent(trigger_event=event, exception=e))

            # Re-raise the exception
            raise

        return returns

    def start_session(self, tags: Optional[List[str]] = None, config: Optional[Configuration] = None, inherited_session_id: Optional[str] = None):
        """
            Start a new session for recording events.

            Args:
                tags (List[str], optional): Tags that can be used for grouping or sorting later.
                    e.g. ["test_run"].
                config: (Configuration, optional): Client configuration object
                inherited_session_id (optional, str): assign session id to match existing Session
        """
        set_logging_level_info()

        if self._session is not None:
            return logger.warning("🖇 AgentOps: Cannot start session - session already started")

        if not config and not self.config:
            return logger.warning("🖇 AgentOps: Cannot start session - missing configuration")

<<<<<<< HEAD
        self._session = Session(inherited_session_id or uuid4(), tags or self._tags, host_env=get_host_env(self._env_data_opt_out))
=======
        self._session = Session(inherited_session_id or uuid4(), tags or self._tags_for_future_session, host_env=get_host_env())
>>>>>>> d1bbee4c
        self._worker = Worker(config or self.config)
        start_session_result = self._worker.start_session(self._session)
        if not start_session_result:
            self._session = None
            return logger.warning("🖇 AgentOps: Cannot start session")

        logger.info('View info on this session at https://app.agentops.ai/drilldown?session_id={}'
                    .format(self._session.session_id))

        return self._session.session_id

    def end_session(self,
                    end_state: str,
                    end_state_reason: Optional[str] = None,
                    video: Optional[str] = None):
        """
            End the current session with the AgentOps service.

            Args:
                end_state (str): The final state of the session. Options: Success, Fail, or Indeterminate.
                end_state_reason (str, optional): The reason for ending the session.
                video (str, optional): The video screen recording of the session
        """
        if self._session is None or self._session.has_ended:
            return logger.warning("🖇 AgentOps: Cannot end session - no current session")

        if not any(end_state == state.value for state in EndState):
            return logger.warning("🖇 AgentOps: Invalid end_state. Please use one of the EndState enums")

        self._session.video = video
        self._session.end_session(end_state, end_state_reason)
        token_cost = Decimal(self._worker.end_session(self._session))
        if token_cost == 'unknown':
            print('🖇 AgentOps: Could not determine cost of run.')
        else:

            print('🖇 AgentOps: This run cost ${}'.format('{:.2f}'.format(token_cost) if token_cost == 0 else '{:.6f}'.format(token_cost)))
        self._session = None
        self._worker = None

    def create_agent(self, agent_id: str, name: str):
        if self._worker:
            self._worker.create_agent(agent_id, name)

    def _handle_unclean_exits(self):
        def cleanup(end_state: Optional[str] = 'Fail', end_state_reason: Optional[str] = None):
            # Only run cleanup function if session is created
            if self._session is not None:
                self.end_session(end_state=end_state,
                                 end_state_reason=end_state_reason)

        def signal_handler(signum, frame):
            """
                Signal handler for SIGINT (Ctrl+C) and SIGTERM. Ends the session and exits the program.

                Args:
                    signum (int): The signal number.
                    frame: The current stack frame.
            """
            signal_name = 'SIGINT' if signum == signal.SIGINT else 'SIGTERM'
            logger.info(
                f'🖇 AgentOps: {signal_name} detected. Ending session...')
            self.end_session(end_state='Fail',
                             end_state_reason=f'Signal {signal_name} detected')
            sys.exit(0)

        def handle_exception(exc_type, exc_value, exc_traceback):
            """
                Handle uncaught exceptions before they result in program termination.

                Args:
                    exc_type (Type[BaseException]): The type of the exception.
                    exc_value (BaseException): The exception instance.
                    exc_traceback (TracebackType): A traceback object encapsulating the call stack at the
                                                point where the exception originally occurred.
            """
            formatted_traceback = ''.join(traceback.format_exception(exc_type, exc_value,
                                                                     exc_traceback))

            self.end_session(end_state='Fail',
                             end_state_reason=f"{str(exc_value)}: {formatted_traceback}")

            # Then call the default excepthook to exit the program
            sys.__excepthook__(exc_type, exc_value, exc_traceback)

        # if main thread
        if isinstance(threading.current_thread(), threading._MainThread):
            atexit.register(lambda: cleanup(end_state="Indeterminate",
                            end_state_reason="Process exited without calling end_session()"))
            signal.signal(signal.SIGINT, signal_handler)
            signal.signal(signal.SIGTERM, signal_handler)
            sys.excepthook = handle_exception

    @property
    def current_session_id(self):
        return self._session.session_id if self._session else None

    @property
    def api_key(self):
        return self.config.api_key

    def set_parent_key(self, parent_key: str):
        """
            Set the parent API key which has visibility to projects it is parent to.

            Args:
                parent_key (str): The API key of the parent organization to set.
        """
        if self._worker:
            self._worker.config.parent_key = parent_key

    @property
    def parent_key(self):
        return self.config.parent_key<|MERGE_RESOLUTION|>--- conflicted
+++ resolved
@@ -5,7 +5,6 @@
         Client: Provides methods to interact with the AgentOps service.
 """
 import os
-
 from .event import ActionEvent, ErrorEvent, Event
 from .enums import EndState
 from .helpers import get_ISO_time, singleton, check_call_stack_for_agent_id
@@ -239,11 +238,7 @@
         if not config and not self.config:
             return logger.warning("🖇 AgentOps: Cannot start session - missing configuration")
 
-<<<<<<< HEAD
-        self._session = Session(inherited_session_id or uuid4(), tags or self._tags, host_env=get_host_env(self._env_data_opt_out))
-=======
-        self._session = Session(inherited_session_id or uuid4(), tags or self._tags_for_future_session, host_env=get_host_env())
->>>>>>> d1bbee4c
+        self._session = Session(inherited_session_id or uuid4(), tags or self._tags_for_future_session, host_env=get_host_env(self._env_data_opt_out))
         self._worker = Worker(config or self.config)
         start_session_result = self._worker.start_session(self._session)
         if not start_session_result:
