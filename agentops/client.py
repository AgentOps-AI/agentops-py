--- conflicted
+++ resolved
@@ -22,23 +22,7 @@
 from .session import Session
 from .worker import Worker
 from .host_env import get_host_env
-<<<<<<< HEAD
-from uuid import uuid4
-from typing import Optional, List, Union
-import traceback
-import logging
-from .log_config import logger, set_logging_level
-from decimal import Decimal
-import inspect
-import atexit
-import signal
-import sys
-import threading
-
-
-=======
 from .log_config import logger
->>>>>>> 55af1463
 from .meta_client import MetaClient
 from .config import Configuration, ConfigurationError
 from .llm_tracker import LlmTracker
@@ -288,19 +272,11 @@
                 inherited_session_id (optional, str): assign session id to match existing Session
         """
         if os.getenv('AGENTOPS_LOGGING_LEVEL') == 'DEBUG':
-<<<<<<< HEAD
-            set_logging_level(logging.DEBUG)
-        elif os.getenv('AGENTOPS_LOGGING_LEVEL') == 'CRITICAL':
-            set_logging_level(logging.CRITICAL)
-        else:
-            set_logging_level(logging.INFO)
-=======
             logger.setLevel(logging.DEBUG)
         elif os.getenv('AGENTOPS_LOGGING_LEVEL') == 'CRITICAL':
             logger.setLevel(logging.CRITICAL)
         else:
             logger.setLevel(logging.INFO)
->>>>>>> 55af1463
 
         if self._session is not None:
             return logger.warning("Cannot start session - session already started")
