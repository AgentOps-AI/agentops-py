--- conflicted
+++ resolved
@@ -5,8 +5,6 @@
         Client: Provides methods to interact with the AgentOps service.
 """
 import os
-<<<<<<< HEAD
-=======
 import inspect
 import atexit
 import signal
@@ -17,7 +15,6 @@
 from decimal import Decimal
 from uuid import UUID, uuid4
 from typing import Optional, List, Union
->>>>>>> fb2852bd
 
 from .event import ActionEvent, ErrorEvent, Event
 from .enums import EndState
@@ -25,22 +22,7 @@
 from .session import Session
 from .worker import Worker
 from .host_env import get_host_env
-<<<<<<< HEAD
-from uuid import UUID, uuid4
-from typing import Optional, List, Union
-import traceback
-from .log_config import logger, set_logging_level_info
-from decimal import Decimal
-import inspect
-import atexit
-import signal
-import sys
-import threading
-
-
-=======
 from .log_config import logger
->>>>>>> fb2852bd
 from .meta_client import MetaClient
 from .config import Configuration, ConfigurationError
 from .llm_tracker import LlmTracker
@@ -142,13 +124,9 @@
                         pass
                     except Exception as e:
                         logger.warning(
-<<<<<<< HEAD
-                            "🖇️ AgentOps: Failed to set up autogen logger with AgentOps. Error: " + e)
+                            f"Failed to set up autogen logger with AgentOps. Error: {e}")
 
                     return partner_frameworks[framework]
-=======
-                            "Failed to set up autogen logger with AgentOps. Error: " + e)
->>>>>>> fb2852bd
 
         return instrument_llm_calls, auto_start_session
 
@@ -199,14 +177,8 @@
             Args:
                 event (Event): The event to record.
         """
-<<<<<<< HEAD
-        if self._session is None or self._session.has_ended:
-            logger.warning(
-                "🖇 AgentOps: Cannot record event - no current session")
-=======
         if self._session is None or self._session.has_ended or self._worker is None:
             logger.warning("Cannot record event - no current session")
->>>>>>> fb2852bd
             return
 
         if isinstance(event, Event):
@@ -396,12 +368,7 @@
                     frame: The current stack frame.
             """
             signal_name = 'SIGINT' if signum == signal.SIGINT else 'SIGTERM'
-<<<<<<< HEAD
-            logger.info(
-                '🖇 AgentOps: %s detected. Ending session...', signal_name)
-=======
             logger.info('%s detected. Ending session...', signal_name)
->>>>>>> fb2852bd
             self.end_session(end_state='Fail',
                              end_state_reason=f'Signal {signal_name} detected')
             sys.exit(0)
