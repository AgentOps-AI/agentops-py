"""
AgentOps client module that provides a client class with public interfaces and configuration.

Classes:
    Client: Provides methods to interact with the AgentOps service.
"""

from .event import ActionEvent, ErrorEvent, Event
from .enums import EndState
from .helpers import get_ISO_time, singleton, check_call_stack_for_agent_id
from .session import Session
from .worker import Worker
from .host_env import get_host_env
from uuid import uuid4
from typing import Optional, List
import traceback
import logging
import inspect
import atexit
import signal
import sys
import threading

from .meta_client import MetaClient
from .config import Configuration, ConfigurationError
from .llm_tracker import LlmTracker


@singleton
class Client(metaclass=MetaClient):
    """
    Client for AgentOps service.

    Args:
        api_key (str, optional): API Key for AgentOps services. If none is provided, key will 
            be read from the AGENTOPS_API_KEY environment variable.
        parent_key (str, optional): Organization key to give visibility of all user sessions the user's organization. If none is provided, key will 
            be read from the AGENTOPS_PARENT_KEY environment variable.
        endpoint (str, optional): The endpoint for the AgentOps service. If none is provided, key will 
            be read from the AGENTOPS_API_ENDPOINT environment variable. Defaults to 'https://api.agentops.ai'.
        max_wait_time (int, optional): The maximum time to wait in milliseconds before flushing the queue. 
            Defaults to 30,000 (30 seconds)
        max_queue_size (int, optional): The maximum size of the event queue. Defaults to 100.
        tags (List[str], optional): Tags for the sessions that can be used for grouping or 
            sorting later (e.g. ["GPT-4"]).
        override (bool): Whether to override and LLM calls to emit as events.
        auto_start_session (bool): Whether to start a session automatically when the client is created.
<<<<<<< HEAD
    
=======
        inherited_session_id (optional, str): Init Agentops with an existing Session
>>>>>>> 5a39aaad
    Attributes:
        _session (Session, optional): A Session is a grouping of events (e.g. a run of your agent).
        _worker (Worker, optional): A Worker manages the event queue and sends session updates to the AgentOps api server
    """

    def __init__(self,
                 api_key: Optional[str] = None,
                 parent_key: Optional[str] = None,
                 endpoint: Optional[str] = None,
                 max_wait_time: Optional[int] = None,
                 max_queue_size: Optional[int] = None,
                 tags: Optional[List[str]] = None,
                 override=True,
                 auto_start_session=True,
                 inherited_session_id: Optional[str] = None
                 ):

        self._session: Optional[Session] = None
        self._worker: Optional[Worker] = None
        self._tags: Optional[List[str]] = tags

        try:
            self.config = Configuration(api_key=api_key,
                                        parent_key=parent_key,
                                        endpoint=endpoint,
                                        max_wait_time=max_wait_time,
                                        max_queue_size=max_queue_size)
        except ConfigurationError:
            return

        self._handle_unclean_exits()

        if auto_start_session:
            self.start_session(tags, self.config, inherited_session_id)

        if override:
            if 'openai' in sys.modules:
                self.llm_tracker = LlmTracker(self)
                self.llm_tracker.override_api('openai')

    def add_tags(self, tags: List[str]):
        if self._tags is not None:
            self._tags.extend(tags)
        else:
            self._tags = tags

        if self._session is not None and self._worker is not None:
            self._session.tags = self._tags
            self._worker.update_session(self._session)

    def set_tags(self, tags: List[str]):
        self._tags = tags

        if self._session is not None and self._worker is not None:
            self._session.tags = tags
            self._worker.update_session(self._session)

    def record(self, event: Event | ErrorEvent):
        """
        Record an event with the AgentOps service.

        Args:
            event (Event): The event to record.
        """

        if self._session is not None and not self._session.has_ended and self._worker is not None:
            self._worker.add_event(event.__dict__)
        else:
            logging.warning(
                "🖇 AgentOps: Cannot record event - no current session")

    def _record_event_sync(self, func, event_name, *args, **kwargs):
        init_time = get_ISO_time()
        func_args = inspect.signature(func).parameters
        arg_names = list(func_args.keys())
        # Get default values
        arg_values = {name: func_args[name].default
                      for name in arg_names if func_args[name].default
                      is not inspect._empty}
        # Update with positional arguments
        arg_values.update(dict(zip(arg_names, args)))
        arg_values.update(kwargs)

        event = ActionEvent(params=arg_values,
                            init_timestamp=init_time,
                            agent_id=check_call_stack_for_agent_id(),
                            action_type=event_name)

        try:
            returns = func(*args, **kwargs)

            # If the function returns multiple values, record them all in the same event
            if isinstance(returns, tuple):
                returns = list(returns)

            event.returns = returns
            event.end_timestamp = get_ISO_time()
            # TODO: If func excepts this will never get called
            # the dev loses all the useful stuff in ActionEvent they would need for debugging
            # we should either record earlier or have Error post the supplied event to supabase
            self.record(event)

        except Exception as e:
            # TODO: add the stack trace
            self.record(ErrorEvent(trigger_event=event, details={f"{type(e).__name__}": str(e)}))

            # Re-raise the exception
            raise

        return returns

    async def _record_event_async(self, func, event_name, *args, **kwargs):
        init_time = get_ISO_time()
        func_args = inspect.signature(func).parameters
        arg_names = list(func_args.keys())
        # Get default values
        arg_values = {name: func_args[name].default
                      for name in arg_names if func_args[name].default
                      is not inspect._empty}
        # Update with positional arguments
        arg_values.update(dict(zip(arg_names, args)))
        arg_values.update(kwargs)

        event = ActionEvent(params=arg_values,
                            init_timestamp=init_time,
                            agent_id=check_call_stack_for_agent_id(),
                            action_type=event_name)

        try:
            returns = await func(*args, **kwargs)

            # If the function returns multiple values, record them all in the same event
            if isinstance(returns, tuple):
                returns = list(returns)

            event.returns = returns
            event.end_timestamp = get_ISO_time()
            # TODO: If func excepts this will never get called
            # the dev loses all the useful stuff in ActionEvent they would need for debugging
            # we should either record earlier or have Error post the supplied event to supabase
            self.record(event)

        except Exception as e:
            # TODO: add the stack trace
            self.record(ErrorEvent(trigger_event=event, details={f"{type(e).__name__}": str(e)}))

            # Re-raise the exception
            raise

        return returns

    def start_session(self, tags: Optional[List[str]] = None, config: Optional[Configuration] = None, inherited_session_id: Optional[str] = None):
        """
        Start a new session for recording events.

        Args:
            tags (List[str], optional): Tags that can be used for grouping or sorting later.
                e.g. ["test_run"].
            config: (Configuration, optional): Client configuration object
            inherited_session_id (optional, str): assign session id to match existing Session
        """
        if self._session is not None:
            return logging.warning("🖇 AgentOps: Cannot start session - session already started")

        if not config and not self.config:
            return logging.warning("🖇 AgentOps: Cannot start session - missing configuration")

        self._session = Session(inherited_session_id or uuid4(), tags or self._tags, host_env=get_host_env())
        self._worker = Worker(config or self.config)
        start_session_result = self._worker.start_session(self._session)
        if not start_session_result:
            self._session = None
            return logging.warning("🖇 AgentOps: Cannot start session")

        logging.info('View info on this session at https://app.agentops.ai/drilldown?session_id=%s'
                     , self._session.session_id)

        return self._session.session_id

    def end_session(self,
                    end_state: str,
                    end_state_reason: Optional[str] = None,
                    video: Optional[str] = None):
        """
        End the current session with the AgentOps service.

        Args:
            end_state (str): The final state of the session. Options: Success, Fail, or Indeterminate.
            end_state_reason (str, optional): The reason for ending the session.
            video (str, optional): The video screen recording of the session
        """
        if self._session is None or self._session.has_ended:
            return logging.warning("🖇 AgentOps: Cannot end session - no current session")

        if not any(end_state == state.value for state in EndState):
            return logging.warning("🖇 AgentOps: Invalid end_state. Please use one of the EndState enums")
        
        if self._worker is None or self._worker._session is None:
            return logging.warning("🖇 AgentOps: Cannot end session - no current worker or session")

        self._session.video = video
        self._session.end_session(end_state, end_state_reason)
        token_cost = self._worker.end_session(self._session)
        
        if token_cost == 'unknown':
            print('🖇 AgentOps: Could not determine cost of run.')
        else:
            print('🖇 AgentOps: This run cost $%.6f', float(token_cost))
        self._session = None
        self._worker = None

    def create_agent(self, agent_id: str, name: str):
        if self._worker:
            self._worker.create_agent(agent_id, name)

    def _handle_unclean_exits(self):
        def cleanup(end_state: str = 'Fail', end_state_reason: Optional[str] = None):
            # Only run cleanup function if session is created
            if self._session is not None:
                self.end_session(end_state=end_state,
                                 end_state_reason=end_state_reason)

        def signal_handler(signum, frame):
            """
            Signal handler for SIGINT (Ctrl+C) and SIGTERM. Ends the session and exits the program.

            Args:
                signum (int): The signal number.
                frame: The current stack frame.
            """
            signal_name = 'SIGINT' if signum == signal.SIGINT else 'SIGTERM'
            logging.info('🖇 AgentOps: %s detected. Ending session...', signal_name)
            self.end_session(end_state='Fail',
                             end_state_reason=f'Signal {signal_name} detected')
            sys.exit(0)

        def handle_exception(exc_type, exc_value, exc_traceback):
            """
            Handle uncaught exceptions before they result in program termination.

            Args:
                exc_type (Type[BaseException]): The type of the exception.
                exc_value (BaseException): The exception instance.
                exc_traceback (TracebackType): A traceback object encapsulating the call stack at the 
                                               point where the exception originally occurred.
            """
            formatted_traceback = ''.join(traceback.format_exception(exc_type, exc_value,
                                                                     exc_traceback))

            self.end_session(end_state='Fail',
                             end_state_reason=f"{str(exc_value)}: {formatted_traceback}")

            # Then call the default excepthook to exit the program
            sys.__excepthook__(exc_type, exc_value, exc_traceback)

        # if main thread
        if isinstance(threading.current_thread(), threading._MainThread):
            atexit.register(lambda: cleanup(end_state="Indeterminate",
                            end_state_reason="Process exited without calling end_session()"))
            signal.signal(signal.SIGINT, signal_handler)
            signal.signal(signal.SIGTERM, signal_handler)
            sys.excepthook = handle_exception

    @property
    def current_session_id(self):
<<<<<<< HEAD
        return getattr(self._session, 'session_id', None)
=======
        return self._session.session_id if self._session else None
>>>>>>> 5a39aaad

    @property
    def api_key(self):
        return self.config.api_key

    def set_parent_key(self, parent_key):
        if self._worker:
            self._worker.config.parent_key = parent_key

    @property
    def parent_key(self):
        return self.config.parent_key<|MERGE_RESOLUTION|>--- conflicted
+++ resolved
@@ -45,11 +45,8 @@
             sorting later (e.g. ["GPT-4"]).
         override (bool): Whether to override and LLM calls to emit as events.
         auto_start_session (bool): Whether to start a session automatically when the client is created.
-<<<<<<< HEAD
+        inherited_session_id (optional, str): Init Agentops with an existing Session
     
-=======
-        inherited_session_id (optional, str): Init Agentops with an existing Session
->>>>>>> 5a39aaad
     Attributes:
         _session (Session, optional): A Session is a grouping of events (e.g. a run of your agent).
         _worker (Worker, optional): A Worker manages the event queue and sends session updates to the AgentOps api server
@@ -315,11 +312,7 @@
 
     @property
     def current_session_id(self):
-<<<<<<< HEAD
-        return getattr(self._session, 'session_id', None)
-=======
         return self._session.session_id if self._session else None
->>>>>>> 5a39aaad
 
     @property
     def api_key(self):
