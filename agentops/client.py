--- conflicted
+++ resolved
@@ -137,7 +137,6 @@
             Args:
                 event (Event): The event to record.
         """
-<<<<<<< HEAD
         if self._session is None or self._session.has_ended:
             logger.warning("🖇 AgentOps: Cannot record event - no current session")
             return
@@ -156,21 +155,6 @@
             event.trigger_event = None  # removes trigger_event from serialization
 
         self._worker.add_event(event.__dict__)
-=======
-        if isinstance(event, Event) and not event.end_timestamp or event.init_timestamp == event.end_timestamp:
-            event.end_timestamp = get_ISO_time()
-        if self._session is not None and not self._session.has_ended and self._worker is not None:
-            if isinstance(event, ErrorEvent):
-                if event.trigger_event:
-                    event.trigger_event_id = event.trigger_event.id
-                    event.trigger_event_type = event.trigger_event.event_type
-                    self._worker.add_event(event.trigger_event.__dict__)
-                    event.trigger_event = None  # removes trigger_event from serialization
-            self._worker.add_event(event.__dict__)
-        else:
-            logger.warning(
-                "🖇 AgentOps: Cannot record event - no current session")
->>>>>>> c8c4d741
 
     def _record_event_sync(self, func, event_name, *args, **kwargs):
         init_time = get_ISO_time()
