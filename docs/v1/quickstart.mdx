--- conflicted
+++ resolved
@@ -60,14 +60,7 @@
     </Frame>
   </Step>
 </Steps>
-<<<<<<< HEAD
-
 <Check>[Give us a star](https://github.com/AgentOps-AI/agentops) if you liked AgentOps! (you may be our <span id="stars-text">2,000th</span> 😊)</Check>
-<Test />
-
-=======
-<Check>[Give us a star](https://github.com/AgentOps-AI/agentops) on GitHub if you found AgentOps helpful (you may be our 2,000th 😊)</Check>
->>>>>>> 0c071ae5
 
 ## More basic functionality
 
